<div align="center">
  <h1><b>datasist</b></h1>
</div>

-----------------

# datasist: Python library for easy modelling, visualization and exploration

## What is it?

<<<<<<< HEAD
**Datasist** is a python package providing fast, quick, and an abstracted interface to popular and frequently used functions or techniques relating to data analysis, visualization, data exploration, feature engineering, Computer, NLP, Deep Learning, modeling, model deployment etc. 
=======
**datasist** is a python package providing fast, quick, and an abstracted interface to 
popular and frequently used functions or techniques relating to data analysis, visualization, data exploration,
feature engineering, Computer, NLP, Deep Learning, modelling, model deployment etc.
>>>>>>> d453e978


## Where to get it
The source code is currently hosted on GitHub at:
https://github.com/risenW/datasist

Binary installers for the latest released version are not yet available at the [Python
package index]


## Dependencies
- Numpy
- pandas
- seaborn
- matplotlib


## Installation from source (<b>For contributors</b>)
To install datasist from source you need python 3 in addition to the normal
dependencies above. 

Run the following command in a terminal/command prompt

```sh
git clone https://github.com/risenW/datasist.git
cd datasist
python setup.py install
```

Alternatively, you can use install with `pip` after cloning, if you want all the dependencies pulled
in automatically (the `-e` option is for installing it in [development
mode]:

```sh
git clone https://github.com/risenW/datasist.git
cd datasist
pip install -e .
```

## Documentation
No official documentation yet

### Usage
#### Jupyter Notebook
 Check out this jupyter notebook for a basic example in using datasist [https://github.com/risenW/datasist/blob/master/datasist/datasist/examples/Example_irisdata.ipynb]


#### Datasist v1 will officially be available for pip installs from the 30th of September 2019. Stay with us, while we build your favorite data assistant! <|MERGE_RESOLUTION|>--- conflicted
+++ resolved
@@ -8,13 +8,9 @@
 
 ## What is it?
 
-<<<<<<< HEAD
-**Datasist** is a python package providing fast, quick, and an abstracted interface to popular and frequently used functions or techniques relating to data analysis, visualization, data exploration, feature engineering, Computer, NLP, Deep Learning, modeling, model deployment etc. 
-=======
-**datasist** is a python package providing fast, quick, and an abstracted interface to 
+**Datasist** is a python package providing fast, quick, and an abstracted interface to 
 popular and frequently used functions or techniques relating to data analysis, visualization, data exploration,
 feature engineering, Computer, NLP, Deep Learning, modelling, model deployment etc.
->>>>>>> d453e978
 
 
 ## Where to get it
